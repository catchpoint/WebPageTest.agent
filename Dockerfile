FROM ubuntu as production

# since we don't really need a stable base we can also upgrade
RUN apt update && apt upgrade -y

<<<<<<< HEAD
# Get files
# see .dockerignore for filterd out folders
=======
### EXAMPLE DOCKER COMMANDS FOR RUNNING SERVER & AGENT

###     docker run -d -p 4000:80 <IMAGE ID || <IMAGE TAG>
###     docker run -d -p 4001:80 --network="host" -e "SERVER_URL=http://localhost:4000/work/" -e "LOCATION=Test" -e "-v" <IMAGE ID || <IMAGE TAG>

### INSTALLING METHOD ###

###     Recommend to install with "docker build <GITHUB-REPO-LINK> -t TAGNAME",
###     grabs the latest copy of WPT and build time on average takes 10 minutes. 

FROM ubuntu:22.04

### PREVENTs INTERACTIVE PROMPTS WHILE INSTALLING ###
ARG DEBIAN_FRONTEND=noninteractive

### COPYING ENTIRE DIR TO LOCAL DOCKER /wptagent
>>>>>>> d3b262c2
COPY / /wptagent

# dependencies

<<<<<<< HEAD
## apt dependencies (took them from https://github.com/WPO-Foundation/wptagent/blob/master/.github/workflows/wptagent_test.yml#L31)
# split into 2 parts to show dependency gathered from docs and found during upgrade of the docker image
# set UTC as default timezone before end to avoid user interaction for tzdata package
RUN ln -fs /usr/share/zoneinfo/UTC /etc/localtime && \
    DEBIAN_FRONTEND=noninteractive apt install -y pylint apt-transport-https xserver-xorg-video-dummy xvfb gnupg2 python3-ujson imagemagick \
    dbus-x11 traceroute software-properties-common psmisc libnss3-tools iproute2 net-tools openvpn libtiff5-dev \
    libjpeg-dev zlib1g-dev libfreetype6-dev liblcms2-dev libwebp-dev tcl8.6-dev tk8.6-dev python3-tk python3-dev \
    libavutil-dev libmp3lame-dev libx264-dev yasm autoconf automake build-essential libass-dev libfreetype6-dev \
    libtheora-dev libtool libvorbis-dev pkg-config texi2html libtext-unidecode-perl python3-numpy python3-scipy \
    perl adb ethtool nodejs cmake libsdl2-dev libva-dev libvdpau-dev libxcb1-dev libxcb-shm0-dev libxcb-xfixes0-dev \
    texinfo wget ttf-mscorefonts-installer fonts-noto fonts-roboto fonts-open-sans
RUN apt install -y python3 python3-pip curl npm sudo

=======
RUN curl -sL https://deb.nodesource.com/setup_16.x | bash -

### UPDATE ###
RUN apt-get update 

### INSTALL APT-GET LIBS ###
RUN apt-get install -y \
    python3 python3-pip python3-ujson \
    imagemagick dbus-x11 traceroute software-properties-common psmisc libnss3-tools iproute2 net-tools openvpn \
    libtiff5-dev libjpeg-dev zlib1g-dev libfreetype6-dev liblcms2-dev libwebp-dev tcl8.6-dev tk8.6-dev python3-tk \
    python3-dev libavutil-dev libmp3lame-dev libx264-dev yasm autoconf automake build-essential libass-dev libfreetype6-dev libtheora-dev \
    libtool libvorbis-dev pkg-config texi2html libtext-unidecode-perl python3-numpy python3-scipy perl \
    adb ethtool nodejs cmake git-core libsdl2-dev libva-dev libvdpau-dev libxcb1-dev libxcb-shm0-dev libxcb-xfixes0-dev texinfo wget \
    ttf-mscorefonts-installer fonts-noto fonts-roboto fonts-open-sans ffmpeg npm

### Update the font cache
RUN fc-cache -f -v
>>>>>>> d3b262c2

## python dependencies
# FIXME split requirements into dev requirements and release requirements
RUN pip install -r /wptagent/.github/workflows/requirements.txt && rm -rf /wptagent/.github/

## npm dependencies
RUN npm install -g lighthouse

# install chrome, simplified version
RUN curl -o google-chrome-stable_current_amd64.deb  https://dl.google.com/linux/direct/google-chrome-stable_current_amd64.deb && \
    apt install -y /google-chrome-stable_current_amd64.deb && rm /google-chrome-stable_current_amd64.deb

WORKDIR /wptagent

ENTRYPOINT ["/bin/sh", "/wptagent/docker/linux-headless/entrypoint.sh"]

# Create debug build that waits for a debugger to attach
FROM production as debug

RUN pip install debugpy

RUN mv wptagent.py wptagent_starter.py

COPY wptagent_debug.py wptagent.py

# set production build as default
FROM production<|MERGE_RESOLUTION|>--- conflicted
+++ resolved
@@ -1,75 +1,57 @@
-FROM ubuntu as production
+### IMPORTANT DOCKER COMMANDS ###
 
-# since we don't really need a stable base we can also upgrade
-RUN apt update && apt upgrade -y
-
-<<<<<<< HEAD
-# Get files
-# see .dockerignore for filterd out folders
-=======
-### EXAMPLE DOCKER COMMANDS FOR RUNNING SERVER & AGENT
-
-###     docker run -d -p 4000:80 <IMAGE ID || <IMAGE TAG>
-###     docker run -d -p 4001:80 --network="host" -e "SERVER_URL=http://localhost:4000/work/" -e "LOCATION=Test" -e "-v" <IMAGE ID || <IMAGE TAG>
+###     docker images                               - List images available
+###     docker build <GITHUB-REPO-LINK> -t TAGNAME  - Builds the Dockerfile from the github repo
+###     docker ps                                   - List running images
+###     docker stop <IMAGE ID || IMAGE NAME>        - Stops running image with either --name <IMAGE NAME> || IMAGE ID>
+###     docker run -it -d TAGNAME /bin/bash         - Runs bash
+###     docker exec -it <IMAGE ID> /bin/bash        - Connects to bash for terminal execution (Needs to be running first)
 
 ### INSTALLING METHOD ###
 
 ###     Recommend to install with "docker build <GITHUB-REPO-LINK> -t TAGNAME",
 ###     grabs the latest copy of WPT and build time on average takes 10 minutes. 
 
-FROM ubuntu:22.04
+FROM ubuntu:22.04 as production
 
-### PREVENTs INTERACTIVE PROMPTS WHILE INSTALLING ###
-ARG DEBIAN_FRONTEND=noninteractive
+### TIMEZONE INSIDE THE CONTAINER ###
+ARG TIMEZONE=UTC
 
-### COPYING ENTIRE DIR TO LOCAL DOCKER /wptagent
->>>>>>> d3b262c2
+### UPDATE ###
+RUN apt update
+
+### COPYING ENTIRE DIR TO LOCAL DOCKER /wptagent ###
+# see .dockerignore for filterd out folders
 COPY / /wptagent
 
-# dependencies
-
-<<<<<<< HEAD
-## apt dependencies (took them from https://github.com/WPO-Foundation/wptagent/blob/master/.github/workflows/wptagent_test.yml#L31)
-# split into 2 parts to show dependency gathered from docs and found during upgrade of the docker image
-# set UTC as default timezone before end to avoid user interaction for tzdata package
-RUN ln -fs /usr/share/zoneinfo/UTC /etc/localtime && \
-    DEBIAN_FRONTEND=noninteractive apt install -y pylint apt-transport-https xserver-xorg-video-dummy xvfb gnupg2 python3-ujson imagemagick \
-    dbus-x11 traceroute software-properties-common psmisc libnss3-tools iproute2 net-tools openvpn libtiff5-dev \
-    libjpeg-dev zlib1g-dev libfreetype6-dev liblcms2-dev libwebp-dev tcl8.6-dev tk8.6-dev python3-tk python3-dev \
-    libavutil-dev libmp3lame-dev libx264-dev yasm autoconf automake build-essential libass-dev libfreetype6-dev \
-    libtheora-dev libtool libvorbis-dev pkg-config texi2html libtext-unidecode-perl python3-numpy python3-scipy \
-    perl adb ethtool nodejs cmake libsdl2-dev libva-dev libvdpau-dev libxcb1-dev libxcb-shm0-dev libxcb-xfixes0-dev \
-    texinfo wget ttf-mscorefonts-installer fonts-noto fonts-roboto fonts-open-sans
-RUN apt install -y python3 python3-pip curl npm sudo
-
-=======
 RUN curl -sL https://deb.nodesource.com/setup_16.x | bash -
 
 ### UPDATE ###
-RUN apt-get update 
+RUN apt update 
 
 ### INSTALL APT-GET LIBS ###
-RUN apt-get install -y \
+# DEBIAN_FRONTEND prevents interactive prompts while installing
+# set default timezone before end to avoid user interaction for tzdata package
+RUN ln -fs /usr/share/zoneinfo/$TIMEZONE /etc/localtime && DEBIAN_FRONTEND=noninteractive apt install -y \
     python3 python3-pip python3-ujson \
     imagemagick dbus-x11 traceroute software-properties-common psmisc libnss3-tools iproute2 net-tools openvpn \
     libtiff5-dev libjpeg-dev zlib1g-dev libfreetype6-dev liblcms2-dev libwebp-dev tcl8.6-dev tk8.6-dev python3-tk \
     python3-dev libavutil-dev libmp3lame-dev libx264-dev yasm autoconf automake build-essential libass-dev libfreetype6-dev libtheora-dev \
     libtool libvorbis-dev pkg-config texi2html libtext-unidecode-perl python3-numpy python3-scipy perl \
     adb ethtool nodejs cmake git-core libsdl2-dev libva-dev libvdpau-dev libxcb1-dev libxcb-shm0-dev libxcb-xfixes0-dev texinfo wget \
-    ttf-mscorefonts-installer fonts-noto fonts-roboto fonts-open-sans ffmpeg npm
+    ttf-mscorefonts-installer fonts-noto fonts-roboto fonts-open-sans ffmpeg npm sudo curl
 
-### Update the font cache
+### UPDATE FONT CACHE ###
 RUN fc-cache -f -v
->>>>>>> d3b262c2
 
-## python dependencies
-# FIXME split requirements into dev requirements and release requirements
-RUN pip install -r /wptagent/.github/workflows/requirements.txt && rm -rf /wptagent/.github/
+### UPGRADING PIP AND INSTALLING REQUIRED PACKAGES ###
+RUN python3 -m pip install --upgrade --user pip && \
+    python3 -m pip install --user -r /wptagent/.github/workflows/requirements.txt 
 
-## npm dependencies
+### INSTALLING LIGHTHOUSE FROM NPM ###
 RUN npm install -g lighthouse
 
-# install chrome, simplified version
+### INSTALLING CHROME BROWSER ###
 RUN curl -o google-chrome-stable_current_amd64.deb  https://dl.google.com/linux/direct/google-chrome-stable_current_amd64.deb && \
     apt install -y /google-chrome-stable_current_amd64.deb && rm /google-chrome-stable_current_amd64.deb
 
@@ -77,7 +59,7 @@
 
 ENTRYPOINT ["/bin/sh", "/wptagent/docker/linux-headless/entrypoint.sh"]
 
-# Create debug build that waits for a debugger to attach
+### DEBUG CONTAINER ###
 FROM production as debug
 
 RUN pip install debugpy
@@ -86,5 +68,5 @@
 
 COPY wptagent_debug.py wptagent.py
 
-# set production build as default
+### SETTING PRODUCTION BUILD AS DEFAULT ###
 FROM production