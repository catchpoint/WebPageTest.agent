--- conflicted
+++ resolved
@@ -6,16 +6,9 @@
 """Base class support for browsers"""
 import logging
 import os
-<<<<<<< HEAD
-import sys
-
-from time import monotonic
-
-=======
 import platform
 import shlex
 from time import monotonic
->>>>>>> cf60e03a
 
 class BaseBrowser(object):
     """Browser base"""
